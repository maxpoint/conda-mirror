import argparse
import bz2
import fnmatch
import hashlib
import json
import logging
import multiprocessing
import os
import pdb
import shutil
import sys
import tarfile
import tempfile
from pprint import pformat

import requests
import yaml

logger = None

DEFAULT_BAD_LICENSES = ['agpl', '']

DEFAULT_PLATFORMS = ['linux-64',
                     'linux-32',
                     'osx-64',
                     'win-64',
                     'win-32']

MINIMUM_FREE_SPACE_MB = 100

def _maybe_split_channel(channel):
    """Split channel if it is fully qualified.

    Otherwise default to conda.anaconda.org

    Parameters
    ----------
    channel : str
        channel on anaconda, like "conda-forge" or fully qualified channel like
        "https://conda.anacocnda.org/conda-forge"

    Returns
    -------
    download_template : str
        defaults to
        "https://conda.anaconda.org/{channel}/{platform}/{file_name}"
        The base url will be modified if the `channel` input parameter is
        fully qualified
    channel : str
        The name-only channel. If the channel input param is something like
        "conda-forge", then "conda-forge" will be returned. If the channel
        input param is something like "https://repo.continuum.io/pkgs/free/"

    """
    # strip trailing slashes
    channel = channel.strip('/')

    default_url_base = "https://conda.anaconda.org/"
    url_suffix = "/{channel}/{platform}/{file_name}"
    if '://' not in channel:
        # assume we are being given a channel for anaconda.org
        logger.debug("Assuming %s is an anaconda.org channel", channel)
        url = default_url_base + url_suffix
        return url, channel
    # looks like we are being given a fully qualified channel
    download_base, channel = channel.rsplit('/', 1)
    download_template = download_base + url_suffix
    logger.debug('download_template=%s. channel=%s',
                 download_template, channel)
    return download_template, channel


def _match(all_packages, key_glob_dict):
    """

    Parameters
    ----------
    all_packages : iterable
        Iterable of package metadata dicts from repodata.json
    key_glob_dict : iterable of kv pairs
        Iterable of (key, glob_value) dicts

    Returns
    -------
    matched : dict
        Iterable of package metadata dicts which match the `target_packages`
        (key, glob_value) tuples

    """
    matched = dict()
    key_glob_dict = {key.lower(): glob.lower()
                     for key, glob
                     in key_glob_dict.items()}
    for pkg_name, pkg_info in all_packages.items():
        matched_all = []
        # normalize the strings so that comparisons are easier
        for key, pattern in key_glob_dict.items():
            name = str(pkg_info.get(key, '')).lower()
            if fnmatch.fnmatch(name, pattern):
                matched_all.append(True)
            else:
                matched_all.append(False)
        if all(matched_all):
            matched.update({pkg_name: pkg_info})

    return matched


def _make_arg_parser():
    """
    Localize the ArgumentParser logic

    Returns
    -------
    argument_parser : argparse.ArgumentParser
        The instantiated argument parser for this CLI
    """
    ap = argparse.ArgumentParser(
        description="CLI interface for conda-mirror.py")

    ap.add_argument(
        '--upstream-channel',
        help=('The target channel to mirror. Can be a channel on anaconda.org '
              'like "conda-forge" or a full qualified channel like '
              '"https://repo.continuum.io/pkgs/free/"'),
    )
    ap.add_argument(
        '--target-directory',
        help='The place where packages should be mirrored to',
    )
    ap.add_argument(
        '--temp-directory',
        help=(
            'Temporary download location for the packages. Defaults to a '
            'randomly selected temporary directory. Note that you might need '
            'to specify a different location if your default temp directory '
            'has less available space than your mirroring target'),
        default=tempfile.gettempdir()
    )
    ap.add_argument(
        '--platform',
        help=("The OS platform(s) to mirror. one of: {'linux-64', 'linux-32',"
              "'osx-64', 'win-32', 'win-64'}"),
    )
    ap.add_argument(
        '-v', '--verbose',
        action="count",
        help=("logging defaults to error/exception only. Takes up to three "
              "'-v' flags. '-v': warning. '-vv': info. '-vvv': debug."),
        default=0,
    )
    ap.add_argument(
        '--config',
        action="store",
        help="Path to the yaml config file",
    )
    ap.add_argument(
        '--pdb',
        action="store_true",
        help="Enable PDB debugging on exception",
        default=False,
    )
    ap.add_argument(
        '--num-threads',
        action="store",
        default=1,
        type=int,
        help="Num of threads for validation. 1: Serial mode. 0: All available."
        )
    ap.add_argument(
        '--version',
        action="store_true",
        help="Print version and quit",
        default=False,
    )
    ap.add_argument(
        '--dry-run',
        action="store_true",
        help=("Show what will be downloaded and what will be removed. Will not "
              "validate existing packages"),
        default=False
    )
    ap.add_argument(
        '--no-validate-target',
        action="store_true",
        help="Skip validation of files already present in target-directory",
        default=False,
    )
    return ap


def _init_logger(verbosity):
    # set up the logger
    global logger
    logger = logging.getLogger('conda_mirror')
    logmap = {0: logging.ERROR,
              1: logging.WARNING,
              2: logging.INFO,
              3: logging.DEBUG}
    loglevel = logmap.get(verbosity, '3')

    # clear all handlers
    for handler in logger.handlers:
        logger.removeHandler(handler)
    logger.setLevel(loglevel)
    format_string = '%(levelname)s: %(message)s'
    formatter = logging.Formatter(fmt=format_string)
    stream_handler = logging.StreamHandler()
    stream_handler.setLevel(loglevel)
    stream_handler.setFormatter(fmt=formatter)

    logger.addHandler(stream_handler)

    print("Log level set to %s" % logging.getLevelName(logmap[verbosity]),
          file=sys.stdout)


def _parse_and_format_args():
    """
    Collect arguments from sys.argv and invoke the main() function.
    """
    parser = _make_arg_parser()
    args = parser.parse_args()

    _init_logger(args.verbose)
    logger.debug('sys.argv: %s', sys.argv)

    if args.version:
        from . import __version__
        print(__version__)
        sys.exit(1)

    config_dict = {}
    if args.config:
        logger.info("Loading config from %s", args.config)
        with open(args.config, 'r') as f:
            config_dict = yaml.load(f)
        logger.info("config: %s", config_dict)

        if not config_dict is None:
          for arg in config_dict.keys():
            logger.info ("config: %s = %s", arg, config_dict.get(arg))

          blacklist = config_dict.get('blacklist')
          whitelist = config_dict.get('whitelist')

    for required in ('target_directory', 'platform', 'upstream_channel'):
        if (not getattr(args, required)) and (config_dict.get(required) is None):
            raise ValueError("Missing command line argument: %s", required)

    if args.pdb or (not config_dict.get('pdb') is None):
        # set the pdb_hook as the except hook for all exceptions
        def pdb_hook(exctype, value, traceback):
            pdb.post_mortem(traceback)
        sys.excepthook = pdb_hook

    return {
        'upstream_channel': args.upstream_channel or config_dict.get('upstream_channel'),
        'target_directory': args.target_directory or config_dict.get('target_directory'),
        'temp_directory': args.temp_directory or config_dict.get('temp_directory'),
        'platform': args.platform or config_dict.get('platform'),
        'num_threads': args.num_threads or config_dict.get('num_threads'),
        'blacklist': blacklist,
        'whitelist': whitelist,
<<<<<<< HEAD
        'dry_run': args.dry_run,
        'no_validate_target': args.no_validate_target,
=======
        'dry_run': args.dry_run or config_dict.get('dry_run'),
        'no_validate_target': args.no_validate_target or config_dict.get('no_validate_target'),
>>>>>>> 0f896d25
    }


def cli():
    """Thin wrapper around parsing the cli args and calling main with them
    """
    main(**_parse_and_format_args())


def _remove_package(pkg_path, reason):
    """
    Log and remove a package.

    Parameters
    ----------
    pkg_path : str
        Path to a conda package that should be removed

    Returns
    -------
    pkg_path : str
        The full path to the package that is being removed
    reason : str
        The reason why the package is being removed
    """
    msg = "Removing: %s. Reason: %s" % (pkg_path, reason)
    logger.warning(msg)
    os.remove(pkg_path)
    return pkg_path, msg


def _validate(filename, md5=None, size=None):
    """Validate the conda package tarfile located at `filename` with any of the
    passed in options `md5` or `size. Also implicitly validate that
    the conda package is a valid tarfile.

    NOTE: Removes packages that fail validation

    Parameters
    ----------
    filename : str
        The path to the file you wish to validate
    md5 : str, optional
        If provided, perform an `md5sum` on `filename` and compare to `md5`
    size : int, optional
        if provided, stat the file at `filename` and make sure its size
        matches `size`

    Returns
    -------
    pkg_path : str
        The full path to the package that is being removed
    reason : str
        The reason why the package is being removed
    """
    try:
        t = tarfile.open(filename)
        t.extractfile('info/index.json').read().decode('utf-8')
    except (tarfile.TarError, EOFError):
        logger.info("Validation failed because conda package is corrupted.",
                    exc_info=True)
        return _remove_package(filename, reason="Tarfile read failure")
    if size:
        if os.stat(filename).st_size != size:
            return _remove_package(filename, reason="Failed size test")
    if md5:
        calc = hashlib.md5(open(filename, 'rb').read()).hexdigest()
        if calc != md5:
            return _remove_package(
                filename,
                reason="Failed md5 validation. Expected: %s. Computed: %s"
                % (calc, md5))

    return filename, None


def get_repodata(channel, platform):
    """Get the repodata.json file for a channel/platform combo on anaconda.org

    Parameters
    ----------
    channel : str
        anaconda.org/CHANNEL
    platform : {'linux-64', 'linux-32', 'osx-64', 'win-32', 'win-64'}
        The platform of interest

    Returns
    -------
    info : dict
    packages : dict
        keyed on package name (e.g., twisted-16.0.0-py35_0.tar.bz2)
    """
    url_template, channel = _maybe_split_channel(channel)
    url = url_template.format(channel=channel, platform=platform,
                              file_name='repodata.json')

    resp = requests.get(url).json()
    info = resp.get('info', {})
    packages = resp.get('packages', {})
    # Patch the repodata.json so that all package info dicts contain a "subdir"
    # key.  Apparently some channels on anaconda.org do not contain the
    # 'subdir' field. I think this this might be relegated to the
    # Continuum-provided channels only, actually.
    for pkg_name, pkg_info in packages.items():
        pkg_info.setdefault('subdir', platform)
    return info, packages


def _download(url, target_directory):
    """Download `url` to `target_directory`

    Parameters
    ----------
    url : str
        The url to download
    target_directory : str
        The path to a directory where `url` should be downloaded
    """
    chunk_size = 1024  # 1KB chunks
    logger.info("download_url=%s", url)
    # create a temporary file
    target_filename = url.split('/')[-1]
    download_filename = os.path.join(target_directory, target_filename)
    logger.debug('downloading to %s', download_filename)
    with open(download_filename, 'w+b') as tf:
        ret = requests.get(url, stream=True)
        for data in ret.iter_content(chunk_size):
            tf.write(data)


def _list_conda_packages(local_dir):
    """List the conda packages (*.tar.bz2 files) in `local_dir`

    Parameters
    ----------
    local_dir : str
        Some local directory with (hopefully) some conda packages in it

    Returns
    -------
    list
        List of conda packages in `local_dir`
    """
    contents = os.listdir(local_dir)
    return fnmatch.filter(contents, "*.tar.bz2")


def _validate_packages(package_repodata, package_directory, num_threads=1):
    """Validate local conda packages.

    NOTE1: This will remove any packages that are in `package_directory` that
           are not in `repodata` and also any packages that fail the package
           validation
    NOTE2: In concurrent mode (num_threads is not 1) this might be hard to kill
           using CTRL-C.

    Parameters
    ----------
    package_repodata : dict
        The contents of repodata.json
    package_directory : str
        Path to the local repo that contains conda packages
    num_threads : int
        Number of concurrent processes to use. Set to `0` to use a number of
        processes equal to the number of cores in the system. Defaults to `1`
        (i.e. serial package validation).

    Returns
    -------
    list
        Iterable of twoples of (pkg_path, reason) where
        pkg_path : str
            The full path to the package that is being removed
        reason : str
            The reason why the package is being removed
    """
    # validate local conda packages
    local_packages = _list_conda_packages(package_directory)

    # create argument list (necessary because multiprocessing.Pool.map does not
    # accept additional args to be passed to the mapped function)
    num_packages = len(local_packages)
    val_func_arg_list = [(package, num, num_packages, package_repodata,
                          package_directory)
                         for num, package in enumerate(sorted(local_packages))]

    if num_threads is 1 or num_threads is None:
        # Do serial package validation (Takes a long time for large repos)
        validation_results = map(_validate_or_remove_package,
                                 val_func_arg_list)
    else:
        if num_threads is 0:
            num_threads = os.cpu_count()
            logger.debug('num_threads=0 so it will be replaced by all available '
                         'cores: %s' % num_threads)
        logger.info('Will use {} threads for package validation.'
                    ''.format(num_threads))
        p = multiprocessing.Pool(num_threads)
        validation_results = p.map(_validate_or_remove_package,
                                   val_func_arg_list)
        p.close()
        p.join()

    return validation_results


def _validate_or_remove_package(args):
    """Validata or remove package.

    Parameters
    ----------
    args : tuple
        - `args[0]` is `package`.
        - `args[1]` is the number of the package in the list of all packages.
        - `args[2]` is the number of all packages.
        - `args[3]` is `package_repodata`.
        - `args[4]` is `package_directory`.

    Returns
    -------
    pkg_path : str
        The full path to the package that is being removed
    reason : str
        The reason why the package is being removed
    """
    # unpack arg tuple tuple
    package = args[0]
    num = args[1]
    num_packages = args[2]
    package_repodata = args[3]
    package_directory = args[4]

    # ensure the packages in this directory are in the upstream
    # repodata.json
    try:
        package_metadata = package_repodata[package]
    except KeyError:
        logger.warning("%s is not in the upstream index. Removing...",
                       package)
        reason = "Package is not in the repodata index"
        package_path = os.path.join(package_directory, package)
        return _remove_package(package_path, reason=reason)
    # validate the integrity of the package, the size of the package and
    # its hashes
    logger.info('Validating {:4d} of {:4d}: {}.'.format(num + 1, num_packages,
                                                        package))
    package_path = os.path.join(package_directory, package)
    return _validate(package_path,
                     md5=package_metadata.get('md5'),
                     size=package_metadata.get('size'))


def main(upstream_channel, target_directory, temp_directory, platform,
         blacklist=None, whitelist=None, num_threads=1, dry_run=False,
         no_validate_target=False):
    """

    Parameters
    ----------
    upstream_channel : str
        The anaconda.org channel that you want to mirror locally
        e.g., "conda-forge" or
        the defaults channel at "https://repo.continuum.io/pkgs/free"
    target_directory : str
        The path on disk to produce a local mirror of the upstream channel.
        Note that this is the directory that contains the platform
        subdirectories.
    temp_directory : str
        The path on disk to an existing and writable directory to temporarily
        store the packages before moving them to the target_directory to
        apply checks
    platform : str
        The platform that you wish to mirror for. Common options are
        'linux-64', 'osx-64', 'win-64' and 'win-32'. Any platform is valid as
        long as the url resolves.
    blacklist : iterable of tuples, optional
        The values of blacklist should be (key, glob) where key is one of the
        keys in the repodata['packages'] dicts and glob is a thing to match
        on.  Note that all comparisons will be laundered through lowercasing.
    whitelist : iterable of tuples, optional
        The values of blacklist should be (key, glob) where key is one of the
        keys in the repodata['packages'] dicts and glob is a thing to match
        on.  Note that all comparisons will be laundered through lowercasing.
    num_threads : int, optional
        Number of threads to be used for concurrent validation.  Defaults to
        `num_threads=1` for non-concurrent mode.  To use all available cores,
        set `num_threads=0`.
    dry_run : bool, optional
        Defaults to False.
        If True, skip validation and exit after determining what needs to be
        downloaded and what needs to be removed.
    no_validate_target : bool, optional
        Defaults to False.
        If True, skip validation of files already present in target_directory.

    Returns
    -------
    dict
        Summary of what was removed and what was downloaded.
        keys are:
        - validation : set of (path, reason) for each package that was validated.
                       packages where reason=None is a sentinel for a successful validation
        - download : set of (url, download_path) for each package that
                     was downloaded

    Notes
    -----
    the repodata['packages'] dictionary is formatted like this:

    keys are filenames, e.g.:
    tk-8.5.18-0.tar.bz2

    values are dictionaries, e.g.:
    {'arch': 'x86_64',
     'binstar': {'channel': 'main',
                 'owner_id': '55fc8527d3234d09d4951c71',
                 'package_id': '56380a159c73330b8ae858b8'},
     'build': '0',
     'build_number': 0,
     'date': '2015-03-16',
     # depends is the legacy key for old versions of conda
     'depends': [],
     'license': 'BSD-like',
     'license_family': 'BSD',
     'md5': '902f0fd689a01a835c9e69aefbe58fdd',
     'name': 'tk',
     'platform': 'linux',
     # requires is the new key that specifies the package requirements
     old versions of conda
     'requires': [],
     'size': 1960193,
     'version': '8.5.18'}
    """
    # Steps:
    # 1. figure out blacklisted packages
    # 2. un-blacklist packages that are actually whitelisted
    # 3. remove blacklisted packages
    # 4. figure out final list of packages to mirror
    # 5. mirror new packages to temp dir
    # 6. validate new packages
    # 7. copy new packages to repo directory
    # 8. download repodata.json and repodata.json.bz2
    # 9. copy new repodata.json and repodata.json.bz2 into the repo
    summary = {
        'validating-existing': set(),
        'validating-new': set(),
        'downloaded': set(),
        'blacklisted': set(),
        'to-mirror': set()
    }
    # Implementation:
    if not os.path.exists(os.path.join(target_directory, platform)):
        os.makedirs(os.path.join(target_directory, platform))

    info, packages = get_repodata(upstream_channel, platform)
    local_directory = os.path.join(target_directory, platform)

    # 1. validate local repo
    # validating all packages is taking many hours.
    # _validate_packages(repodata=repodata,
    #                    package_directory=local_directory,
    #                    num_threads=num_threads)

    # 2. figure out blacklisted packages
    blacklist_packages = {}
    whitelist_packages = {}
    # match blacklist conditions
    if blacklist:
        blacklist_packages = {}
        for blist in blacklist:
            logger.debug('blacklist item: %s', blist)
            matched_packages = _match(packages, blist)
            logger.debug(pformat(list(matched_packages.keys())))
            blacklist_packages.update(matched_packages)

    # 3. un-blacklist packages that are actually whitelisted
    # match whitelist on blacklist
    if whitelist:
        whitelist_packages = {}
        for wlist in whitelist:
            matched_packages = _match(packages, wlist)
            whitelist_packages.update(matched_packages)
    # make final mirror list of not-blacklist + whitelist
    true_blacklist = set(blacklist_packages.keys()) - set(
        whitelist_packages.keys())
    summary['blacklisted'].update(true_blacklist)

    logger.info("BLACKLISTED PACKAGES")
    logger.info(pformat(true_blacklist))

    # Get a list of all packages in the local mirror
    if dry_run:
        local_packages = _list_conda_packages(local_directory)
        packages_slated_for_removal = [
            pkg_name for pkg_name in local_packages if pkg_name in summary['blacklisted']
        ]
        logger.info("PACKAGES TO BE REMOVED")
        logger.info(pformat(packages_slated_for_removal))

    possible_packages_to_mirror = set(packages.keys()) - true_blacklist

    # 4. Validate all local packages
    # construct the desired package repodata
    desired_repodata = {pkgname: packages[pkgname]
                        for pkgname in possible_packages_to_mirror}
    if not (dry_run or no_validate_target):
        # Only validate if we're not doing a dry-run
        validation_results = _validate_packages(desired_repodata, local_directory, num_threads)
        summary['validating-existing'].update(validation_results)
    # 5. figure out final list of packages to mirror
    # do the set difference of what is local and what is in the final
    # mirror list
    local_packages = _list_conda_packages(local_directory)
    to_mirror = possible_packages_to_mirror - set(local_packages)
    logger.info('PACKAGES TO MIRROR')
    logger.info(pformat(sorted(to_mirror)))
    summary['to-mirror'].update(to_mirror)
    if dry_run:
        logger.info("Dry run complete. Exiting")
        return summary

    # 6. for each download:
    # a. download to temp file
    # b. validate contents of temp file
    # c. move to local repo
    # mirror all new packages
    download_url, channel = _maybe_split_channel(upstream_channel)
    with tempfile.TemporaryDirectory(dir=temp_directory) as download_dir:
        logger.info('downloading to the tempdir %s', download_dir)
        for package_name in sorted(to_mirror):
            disk = os.statvfs(download_dir)
            if ((disk.f_bavail * disk.f_frsize) / (1024 * 1024)) < MINIMUM_FREE_SPACE_MB:
              logger.error('Disk space below threshold in %s. Aborting download.', download_dir)
              break
            url = download_url.format(
                channel=channel,
                platform=platform,
                file_name=package_name)
            try:
              _download(url, download_dir)
              summary['downloaded'].add((url, download_dir))
            except:
              logger.error('Unexpected error: %s. Aborting download.', sys.exc_info()[0])
              break

        # validate all packages in the download directory
        validation_results = _validate_packages(packages, download_dir,
                                                num_threads=num_threads)
        summary['validating-new'].update(validation_results)
        logger.debug('Newly downloaded files at %s are %s',
                     download_dir,
                     pformat(os.listdir(download_dir)))

        # 8. Use already downloaded repodata.json contents but prune it of
        # packages we don't want
        repodata = {'info': info, 'packages': packages}

        # compute the packages that we have locally
        packages_we_have = set(local_packages +
                               _list_conda_packages(download_dir))
        # remake the packages dictionary with only the packages we have
        # locally
        repodata['packages'] = {
            name: info for name, info in repodata['packages'].items()
            if name in packages_we_have}
        _write_repodata(download_dir, repodata)

        # move new conda packages
        for f in _list_conda_packages(download_dir):
            old_path = os.path.join(download_dir, f)
            new_path = os.path.join(local_directory, f)
            logger.info("moving %s to %s", old_path, new_path)
            shutil.move(old_path, new_path)

        for f in ('repodata.json', 'repodata.json.bz2'):
            download_path = os.path.join(download_dir, f)
            move_path = os.path.join(local_directory, f)
            shutil.move(download_path, move_path)

    # Also need to make a "noarch" channel or conda gets mad
    noarch_path = os.path.join(target_directory, 'noarch')
    if not os.path.exists(noarch_path):
        os.makedirs(noarch_path, exist_ok=True)
        noarch_repodata = {'info': {}, 'packages': {}}
        _write_repodata(noarch_path, noarch_repodata)

    return summary


def _write_repodata(package_dir, repodata_dict):
    data = json.dumps(repodata_dict, indent=2, sort_keys=True)
    # strip trailing whitespace
    data = '\n'.join(line.rstrip() for line in data.splitlines())
    # make sure we have newline at the end
    if not data.endswith('\n'):
        data += '\n'

    with open(os.path.join(package_dir,
                           'repodata.json'), 'w') as fo:
        fo.write(data)

    # compress repodata.json into the bz2 format. some conda commands still
    # need it
    bz2_path = os.path.join(package_dir, 'repodata.json.bz2')
    with open(bz2_path, 'wb') as fo:
        fo.write(bz2.compress(data.encode('utf-8')))


if __name__ == "__main__":
    cli()<|MERGE_RESOLUTION|>--- conflicted
+++ resolved
@@ -262,13 +262,8 @@
         'num_threads': args.num_threads or config_dict.get('num_threads'),
         'blacklist': blacklist,
         'whitelist': whitelist,
-<<<<<<< HEAD
         'dry_run': args.dry_run,
         'no_validate_target': args.no_validate_target,
-=======
-        'dry_run': args.dry_run or config_dict.get('dry_run'),
-        'no_validate_target': args.no_validate_target or config_dict.get('no_validate_target'),
->>>>>>> 0f896d25
     }
 
 
